# CTF Backend

FastAPI-based backend for the Capture the Flag platform.

## Quickstart (Docker)
```powershell
docker compose up --build
```
- API: http://localhost:8000
- Docs: http://localhost:8000/docs
- Hot reload is enabled on the backend container; edits to the source code refresh automatically.
- A file-based SQLite database (`test.db`) is created inside the mounted source tree.

### Troubleshooting Docker on Windows (VS Code)
If you see an error such as `unable to get image 'ctf-backend-backend'` or Docker complains about
`dockerDesktopLinuxEngine`, the Docker engine is not running. Fix it with the steps below:

1. **Start Docker Desktop** – Launch Docker Desktop manually and wait until the taskbar icon turns green
   and says "Docker Desktop is running." VS Code’s Docker extension will also show the engine status in the
   lower-right corner.
2. **Verify WSL 2 integration** – Open Docker Desktop → *Settings* → *Resources* → *WSL Integration* and make
   sure the Linux distribution you use for VS Code (e.g. `Ubuntu`) is toggled on.
3. **Retry the compose command** – Back in VS Code’s terminal, rerun:
   ```powershell
   docker compose up --build
   ```
<<<<<<< HEAD
   The compose stack now starts the API immediately because the default SQLite database lives inside the backend container.
=======
   The stack now starts the FastAPI container immediately because it no longer waits for Postgres health checks.
>>>>>>> 1cf90ddf
4. **Still stuck?** Use `docker info` to confirm the client can reach the daemon. If that command fails,
   reboot Docker Desktop or your machine so the named pipe `//./pipe/dockerDesktopLinuxEngine` is created.

## Services
<<<<<<< HEAD
| Service | Purpose | Port |
|---------|---------|------|
| backend | FastAPI | 8000 |

To experiment with containerised challenges, add a folder such as `challenges/challenge1`
and start compose with the `challenges` profile:
```powershell
docker compose --profile challenges up --build
```
If no challenge containers are present you can ignore that profile; the core stack
(`backend`, `nginx`) will run without it.
=======
| Service     | Purpose    | Port |
|-------------|------------|------|
| backend     | FastAPI    | 8000 |
| nginx       | Reverse proxy | 80 |

Optional challenge containers can be enabled with the `challenges` profile. See the inline examples in
`docker-compose.yml` for details.
>>>>>>> 1cf90ddf

## Environment
`.env.docker` is loaded into the backend container.
```
<<<<<<< HEAD
DATABASE_URL=sqlite+aiosqlite:///app/test.db
=======
# Environment variables loaded into the backend container when using docker-compose.
# The application now defaults to a SQLite database stored at /app/test.db, so no
# DATABASE_URL override is required.
>>>>>>> 1cf90ddf
JWT_SECRET=supersecretfortheCTF
JWT_ALGORITHM=HS256
JWT_EXPIRY_MINUTES=60
```

<<<<<<< HEAD
> **Note**
> The application defaults to a file-based SQLite database (`test.db`) that lives alongside the source tree.
> If you supply a `DATABASE_URL` pointing at PostgreSQL (for example a Railway instance), the backend will automatically normalise `postgresql://` URLs to `postgresql+asyncpg://` so async drivers are used without extra configuration.
=======
Set `DATABASE_URL` if you want to point the API at an external database. PostgreSQL URLs are automatically
normalised to the async driver (`postgresql+asyncpg://`) if needed.
>>>>>>> 1cf90ddf

### Selecting a challenge runner

The backend can provision containers through different runners. Configure it with the `CHALLENGE_RUNNER`
environment variable (defaults to `local`). Supported values:

| Runner            | Description                                                                 |
|-------------------|-----------------------------------------------------------------------------|
| `local` (default) | Uses the Docker socket mounted from the host (Docker Desktop / compose).    |
| `remote-docker`   | Connects to a remote Docker daemon over TCP/TLS. Provide `CHALLENGE_DOCKER_HOST` and optional TLS certs via `CHALLENGE_DOCKER_TLS_*`. |
| `kubernetes`      | Reserved for future work; the API will report the runner as unavailable.    |

When `remote-docker` is selected, set these additional variables (they can be placed in `.env.docker`):

```
CHALLENGE_DOCKER_HOST=tcp://1.2.3.4:2376
CHALLENGE_DOCKER_TLS_VERIFY=1
CHALLENGE_DOCKER_TLS_CA_CERT=/app/certs/ca.pem
CHALLENGE_DOCKER_TLS_CERT=/app/certs/client-cert.pem
CHALLENGE_DOCKER_TLS_KEY=/app/certs/client-key.pem
```

Mount the certificate directory into the backend container if needed. A new `/runner/health` endpoint
exposes the runner status so you can verify connectivity from the FastAPI service.

### Static vs. dynamic challenges

Each challenge now declares a `deployment_type`:

* `dynamic_container` – per-user containers with automatic TTL and cleanup.
* `static_container` – a shared container instance. Mark `always_on=true` to keep it running from startup.
* `static_attachment` – no runtime; players download the provided files.

Static containers can be provisioned by the admin UI or automatically at startup when `always_on` is enabled.
Use the `/runner/health` endpoint plus the admin challenge view to confirm shared instances are running.

You can tweak database boot timing with optional overrides:

```
DB_INIT_MAX_ATTEMPTS=10      # how many connection retries before giving up
DB_INIT_RETRY_SECONDS=1.0    # base delay (seconds) between retries; doubles each time up to 8s
```

### Running without Docker
<<<<<<< HEAD
If you prefer to launch the API directly with `uvicorn`, you can rely on the default SQLite database:
=======
If you prefer to launch the API directly with `uvicorn`, the application will default to the same
file-based SQLite database used in Docker:
>>>>>>> 1cf90ddf

```powershell
uvicorn app.main:app --reload --host 0.0.0.0 --port 8000
```

<<<<<<< HEAD
To use PostgreSQL instead, point `DATABASE_URL` at your instance before starting `uvicorn`. The app will keep retrying during startup and fall back to SQLite if you enable `DB_ALLOW_SQLITE_FALLBACK=1`.
=======
To use PostgreSQL (or any other SQLAlchemy-supported database) instead, set `DATABASE_URL` before starting
Uvicorn. For example, to target a local Postgres instance:

```powershell
$Env:DATABASE_URL = "postgresql+asyncpg://postgres:password@localhost:5432/ctf"
uvicorn app.main:app --reload --host 0.0.0.0 --port 8000
```
>>>>>>> 1cf90ddf

## Auth Flow Examples
```bash
# Register
curl -X POST http://localhost:8000/auth/register -H "Content-Type: application/json" -d '{"email":"test@example.com","password":"P@ssw0rd!","name":"Tester"}'

# Login (get JWT)
TOKEN=$(curl -s -X POST http://localhost:8000/auth/login -H "Content-Type: application/json" -d '{"email":"test@example.com","password":"P@ssw0rd!"}' | python -c "import sys, json; print(json.load(sys.stdin)['access_token'])")

# Access protected endpoint
curl -H "Authorization: Bearer $TOKEN" http://localhost:8000/teams
```

## Key Endpoints
- `POST /auth/register` → create user
- `POST /auth/login` → JWT token
- `GET /teams` / `POST /teams` → list/create teams (auth)
- `GET /challenges` → list challenges (auth)
- `POST /submissions` → submit flag (auth)
(See full reference at `/docs`.)

## Useful Docker Commands
```powershell
# Rebuild backend after changing dependencies
docker compose build backend

# Stop & remove running containers
docker compose down

# Shell into backend container
docker compose exec backend /bin/bash
```<|MERGE_RESOLUTION|>--- conflicted
+++ resolved
@@ -24,28 +24,11 @@
    ```powershell
    docker compose up --build
    ```
-<<<<<<< HEAD
-   The compose stack now starts the API immediately because the default SQLite database lives inside the backend container.
-=======
    The stack now starts the FastAPI container immediately because it no longer waits for Postgres health checks.
->>>>>>> 1cf90ddf
 4. **Still stuck?** Use `docker info` to confirm the client can reach the daemon. If that command fails,
    reboot Docker Desktop or your machine so the named pipe `//./pipe/dockerDesktopLinuxEngine` is created.
 
 ## Services
-<<<<<<< HEAD
-| Service | Purpose | Port |
-|---------|---------|------|
-| backend | FastAPI | 8000 |
-
-To experiment with containerised challenges, add a folder such as `challenges/challenge1`
-and start compose with the `challenges` profile:
-```powershell
-docker compose --profile challenges up --build
-```
-If no challenge containers are present you can ignore that profile; the core stack
-(`backend`, `nginx`) will run without it.
-=======
 | Service     | Purpose    | Port |
 |-------------|------------|------|
 | backend     | FastAPI    | 8000 |
@@ -53,31 +36,20 @@
 
 Optional challenge containers can be enabled with the `challenges` profile. See the inline examples in
 `docker-compose.yml` for details.
->>>>>>> 1cf90ddf
 
 ## Environment
 `.env.docker` is loaded into the backend container.
 ```
-<<<<<<< HEAD
-DATABASE_URL=sqlite+aiosqlite:///app/test.db
-=======
 # Environment variables loaded into the backend container when using docker-compose.
 # The application now defaults to a SQLite database stored at /app/test.db, so no
 # DATABASE_URL override is required.
->>>>>>> 1cf90ddf
 JWT_SECRET=supersecretfortheCTF
 JWT_ALGORITHM=HS256
 JWT_EXPIRY_MINUTES=60
 ```
 
-<<<<<<< HEAD
-> **Note**
-> The application defaults to a file-based SQLite database (`test.db`) that lives alongside the source tree.
-> If you supply a `DATABASE_URL` pointing at PostgreSQL (for example a Railway instance), the backend will automatically normalise `postgresql://` URLs to `postgresql+asyncpg://` so async drivers are used without extra configuration.
-=======
 Set `DATABASE_URL` if you want to point the API at an external database. PostgreSQL URLs are automatically
 normalised to the async driver (`postgresql+asyncpg://`) if needed.
->>>>>>> 1cf90ddf
 
 ### Selecting a challenge runner
 
@@ -122,20 +94,13 @@
 ```
 
 ### Running without Docker
-<<<<<<< HEAD
-If you prefer to launch the API directly with `uvicorn`, you can rely on the default SQLite database:
-=======
 If you prefer to launch the API directly with `uvicorn`, the application will default to the same
 file-based SQLite database used in Docker:
->>>>>>> 1cf90ddf
 
 ```powershell
 uvicorn app.main:app --reload --host 0.0.0.0 --port 8000
 ```
 
-<<<<<<< HEAD
-To use PostgreSQL instead, point `DATABASE_URL` at your instance before starting `uvicorn`. The app will keep retrying during startup and fall back to SQLite if you enable `DB_ALLOW_SQLITE_FALLBACK=1`.
-=======
 To use PostgreSQL (or any other SQLAlchemy-supported database) instead, set `DATABASE_URL` before starting
 Uvicorn. For example, to target a local Postgres instance:
 
@@ -143,7 +108,6 @@
 $Env:DATABASE_URL = "postgresql+asyncpg://postgres:password@localhost:5432/ctf"
 uvicorn app.main:app --reload --host 0.0.0.0 --port 8000
 ```
->>>>>>> 1cf90ddf
 
 ## Auth Flow Examples
 ```bash
