
import hashlib
import hmac
import os

from fastapi import APIRouter, Body, Depends, HTTPException
from fastapi.security import OAuth2PasswordRequestForm
from sqlalchemy import or_
from sqlalchemy.ext.asyncio import AsyncSession
from sqlalchemy.future import select

from app.auth_token import create_access_token, get_current_user
from app.database import get_db
from app.models.user import User
from app.schemas import (
    UserLogin,
    UserProfile,
    UserProfileRead,
    UserProfileUpdate,
    UserRegister,
)
from app.security import pwd_context

router = APIRouter()

def hash_flag(flag: str) -> str:
    return hashlib.sha256(flag.encode("utf-8")).hexdigest()

@router.post("/register")
async def register(user: UserRegister, db: AsyncSession = Depends(get_db)):
<<<<<<< HEAD
    result = await db.execute(select(User).where(User.email == user.email))
    if result.scalar_one_or_none():
        raise HTTPException(status_code=400, detail="Email already exists")

    result = await db.execute(select(User).where(User.username == user.username))
    if result.scalar_one_or_none():
        raise HTTPException(status_code=400, detail="Username already exists")
    
=======
    conflict_result = await db.execute(
        select(User).where(
            or_(User.username == user.username, User.email == user.email)
        )
    )
    conflict = conflict_result.scalars().first()
    if conflict:
        if conflict.email == user.email:
            raise HTTPException(status_code=400, detail="Email already exists")
        raise HTTPException(status_code=400, detail="Username already exists")

>>>>>>> a8c4493e
    if len(user.password) < 8:
        raise HTTPException(status_code=400, detail="Password too short")

    hashed = pwd_context.hash(user.password)
    new_user = User(
        username=user.username,
        email=user.email,
        password_hash=hashed
    )
    db.add(new_user)
    await db.commit()
    return {"message": "Registered successfully"}

@router.post("/login")
async def login(
    form_data: OAuth2PasswordRequestForm = Depends(),
    db: AsyncSession = Depends(get_db)
):
    result = await db.execute(
        select(User).where(
            or_(
                User.email == form_data.username,
                User.username == form_data.username,
            )
        )
    )
    db_user = result.scalar_one_or_none()

    if not db_user or not pwd_context.verify(form_data.password, db_user.password_hash):
        raise HTTPException(status_code=401, detail="Invalid credentials")

    token = create_access_token({"user_id": db_user.id})
    return {"access_token": token, "token_type": "bearer"}

@router.get("/me", response_model=UserProfileRead)
async def read_users_me(current_user: User = Depends(get_current_user)):
    return UserProfileRead.model_validate(current_user)


@router.patch("/me", response_model=UserProfileRead)
async def update_profile(
    payload: UserProfileUpdate,
    current_user: User = Depends(get_current_user),
    db: AsyncSession = Depends(get_db),
):
    changed = False

    if payload.username and payload.username != current_user.username:
        result = await db.execute(select(User).where(User.username == payload.username))
        if result.scalar_one_or_none():
            raise HTTPException(status_code=400, detail="Username already taken")
        current_user.username = payload.username
        changed = True

    if payload.email and payload.email != current_user.email:
        result = await db.execute(select(User).where(User.email == payload.email))
        if result.scalar_one_or_none():
            raise HTTPException(status_code=400, detail="Email already registered")
        current_user.email = payload.email
        changed = True

    if payload.password:
        if len(payload.password) < 8:
            raise HTTPException(status_code=400, detail="Password too short")
        current_user.password_hash = pwd_context.hash(payload.password)
        changed = True

    if payload.display_name is not None:
        current_user.display_name = payload.display_name
        changed = True

    if payload.bio is not None:
        current_user.bio = payload.bio
        changed = True

    if changed:
        db.add(current_user)
        await db.commit()
        await db.refresh(current_user)

    return UserProfileRead.model_validate(current_user)

@router.post("/make-me-admin")
async def make_me_admin(
    payload: dict = Body(...),
    user: User = Depends(get_current_user),
    db: AsyncSession = Depends(get_db)
):
    """Bootstrap route for promoting a user to admin.

    The route is disabled by default. To enable it for an initial
    bootstrap, set the environment variable ``ENABLE_ADMIN_BOOTSTRAP`` to a
    truthy value and provide a matching ``ADMIN_BOOTSTRAP_TOKEN``. Requests
    must include the token in the JSON body as ``{"token": "..."}``.
    """

    if not os.getenv("ENABLE_ADMIN_BOOTSTRAP", "").lower() in {"1", "true", "yes"}:
        raise HTTPException(status_code=404, detail="Not Found")

    bootstrap_token = os.getenv("ADMIN_BOOTSTRAP_TOKEN")
    if not bootstrap_token:
        raise HTTPException(status_code=403, detail="Admin bootstrap disabled")

    provided_token = payload.get("token")
    if not provided_token or not hmac.compare_digest(provided_token, bootstrap_token):
        raise HTTPException(status_code=403, detail="Invalid bootstrap token")

    if user.role == "admin":
        return {"message": "User is already an admin"}

    user.role = "admin"
    db.add(user)
    await db.commit()
    await db.refresh(user)
    return {"message": "You are now an admin"}
<|MERGE_RESOLUTION|>--- conflicted
+++ resolved
@@ -28,16 +28,6 @@
 
 @router.post("/register")
 async def register(user: UserRegister, db: AsyncSession = Depends(get_db)):
-<<<<<<< HEAD
-    result = await db.execute(select(User).where(User.email == user.email))
-    if result.scalar_one_or_none():
-        raise HTTPException(status_code=400, detail="Email already exists")
-
-    result = await db.execute(select(User).where(User.username == user.username))
-    if result.scalar_one_or_none():
-        raise HTTPException(status_code=400, detail="Username already exists")
-    
-=======
     conflict_result = await db.execute(
         select(User).where(
             or_(User.username == user.username, User.email == user.email)
@@ -49,7 +39,6 @@
             raise HTTPException(status_code=400, detail="Email already exists")
         raise HTTPException(status_code=400, detail="Username already exists")
 
->>>>>>> a8c4493e
     if len(user.password) < 8:
         raise HTTPException(status_code=400, detail="Password too short")
 
