# app/routes/submissions.py

from datetime import datetime
import hashlib
import os
<<<<<<< HEAD
from typing import Optional
=======
import hashlib
>>>>>>> 1cf90ddf

from fastapi import APIRouter, Depends, HTTPException
from sqlalchemy.ext.asyncio import AsyncSession
from sqlalchemy import select, func, desc, asc, cast, Boolean, insert

from app.database import get_db
from app.auth_token import get_current_user
from app.flag_storage import verify_flag
from app.rate_limiter import get_submission_rate_limiter

from app.models.submission import Submission
from app.models.challenge import Challenge
from app.models.hint import Hint
from app.models.user import User
from app.models.team import Team
from app.models.event_challenge import EventChallenge
from app.models.achievement import Achievement, AchievementType  # <-- NEW

from app.schemas import FlagSubmission, SubmissionResult

router = APIRouter()


# -------------------------------------------------------------------
# Scoring helpers (inlined here)
# -------------------------------------------------------------------
def dynamic_points(base: int, min_points: int, decay: int, current_solves: int) -> int:
    """
    Linear decay scoring:
    - Start from base points
    - Subtract decay * number of solves
    - Clamp to min_points
    """
    pts = base - (current_solves * decay)
    return max(min_points, pts)


def apply_hint_penalty(points: int, penalties: list[int]) -> int:
    """
    Deduct hint penalties from score.
    Never go below zero.
    """
    total_penalty = sum(penalties)
    return max(0, points - total_penalty)


# -------------------------------------------------------------------
# POST /submit – record a submission (+ achievements)
# -------------------------------------------------------------------
@router.post("/submit/", response_model=SubmissionResult)
async def submit_flag(
    submission: FlagSubmission,
    db: AsyncSession = Depends(get_db),
    user=Depends(get_current_user),
):
    try:
        limiter = get_submission_rate_limiter()
        if limiter and not await limiter.try_acquire(f"user:{user.id}"):
            raise HTTPException(status_code=429, detail="Too many submissions. Please slow down.")

        # 1) Challenge must exist
        ch_res = await db.execute(
            select(Challenge).where(Challenge.id == submission.challenge_id)
        )
        challenge = ch_res.scalar_one_or_none()
        if not challenge:
            raise HTTPException(status_code=404, detail="Challenge not found")

        # 2) Already solved by this user?
        solved_res = await db.execute(
            select(Submission.id).where(
                Submission.user_id == user.id,
                Submission.challenge_id == submission.challenge_id,
                cast(Submission.is_correct, Boolean) == True,
            )
        )
        if solved_res.scalar_one_or_none():
            return {
                "correct": False,
                "message": "You already solved this challenge.",
                "score": 0,
            }

        # 3) Check flag
        submitted_hash = hashlib.sha256(submission.submitted_flag.encode("utf-8")).hexdigest()
        is_correct_bool = verify_flag(submission.submitted_flag, challenge.flag)

        # 4) First blood? (before inserting ours)
        fb_res = await db.execute(
            select(Submission.id).where(
                Submission.challenge_id == challenge.id,
                cast(Submission.is_correct, Boolean) == True,
                Submission.first_blood == True,
            )
        )
        is_first_blood = False if fb_res.scalar_one_or_none() else True

        # 5) Calculate score ahead of time so we can persist it
        score_awarded = 0
        if is_correct_bool:
            # count current correct solves (BEFORE this one)
            n_res = await db.execute(
                select(func.count(Submission.id)).where(
                    Submission.challenge_id == challenge.id,
                    cast(Submission.is_correct, Boolean) == True,
                )
            )
            n_solves = n_res.scalar_one() or 0

            # base dynamic points
            base = challenge.points or 100  # fallback if challenge.points is NULL
            min_points = 10
            decay = 10
            points = dynamic_points(base, min_points, decay, n_solves)

            # apply hint penalties
            penalties = []
            if submission.used_hint_ids:
                hint_rows = (
                    await db.execute(select(Hint).where(Hint.id.in_(submission.used_hint_ids)))
                ).scalars().all()
                penalties = [h.penalty for h in hint_rows]

            score_awarded = apply_hint_penalty(points, penalties)

        # 6) Save submission (TEXT 'true'/'false' in DB)
        new_sub = Submission(
            user_id=user.id,
            challenge_id=challenge.id,
            submitted_hash=submitted_hash,
            is_correct="true" if is_correct_bool else "false",
            submitted_at=datetime.utcnow(),
            first_blood=is_first_blood,
            points_awarded=score_awarded if is_correct_bool else 0,
            used_hint_ids=",".join(map(str, submission.used_hint_ids)) if submission.used_hint_ids else None,
        )
        db.add(new_sub)
        await db.commit()

        # 7) Achievements (best-effort; ignore unique errors)
        if is_correct_bool:
            # FIRST BLOOD
            if is_first_blood:
                try:
                    await db.execute(
                        insert(Achievement).values(
                            user_id=user.id,
                            type=AchievementType.FIRST_BLOOD,
                            challenge_id=challenge.id,
                            category_id=None,
                            details="First correct solver",
                            points_at_award=score_awarded,
                        )
                    )
                    await db.commit()
                except Exception:
                    await db.rollback()

            # FAST SOLVER (within N minutes of visible_from)
            fast_minutes = int(os.getenv("FAST_SOLVER_MINUTES", "10"))
            if challenge.visible_from:
                delta = new_sub.submitted_at - challenge.visible_from
                if delta.total_seconds() <= fast_minutes * 60:
                    try:
                        await db.execute(
                            insert(Achievement).values(
                                user_id=user.id,
                                type=AchievementType.FAST_SOLVER,
                                challenge_id=challenge.id,
                                category_id=challenge.category_id,
                                details=f"Solved within {fast_minutes} minutes",
                                points_at_award=score_awarded,
                            )
                        )
                        await db.commit()
                    except Exception:
                        await db.rollback()

        return {
            "correct": is_correct_bool,
            "message": "Correct!" if is_correct_bool else "Incorrect flag.",
            "score": score_awarded,
        }

    except Exception:
        import logging
        logging.exception("Submission error")
        raise HTTPException(status_code=500, detail="Internal server error")


# -------------------------------------------------------------------
# GET /leaderboard – aggregate *awarded* scores (dynamic + penalties)
# -------------------------------------------------------------------
@router.get("/leaderboard/")
async def get_leaderboard(
    db: AsyncSession = Depends(get_db),
    type: Literal["user", "team"] = "team",
    event_id: Optional[int] = None,
    limit: int = 100,
):
    IS_CORRECT_TRUE = cast(Submission.is_correct, Boolean) == True

    # Use stored points_awarded, grouped by user (your /submit prevents duplicates per challenge)
    base_q = (
        select(
            Submission.user_id,
            func.min(Submission.submitted_at).label("first_solve_at"),
            func.sum(Submission.points_awarded).label("points"),
        )
        .where(IS_CORRECT_TRUE)
        .group_by(Submission.user_id)
    )

    # Scope by event if needed
    if event_id is not None:
        base_q = (
            base_q.join(EventChallenge, EventChallenge.challenge_id == Submission.challenge_id)
            .where(EventChallenge.event_id == event_id)
        )

    rows = (await db.execute(base_q)).all()

    user_ids = {r.user_id for r in rows}
    users = (
        await db.execute(select(User).where(User.id.in_(user_ids)))
        if user_ids
        else None
    )
    user_map = {u.id: u for u in (users.scalars().all() if users else [])}

    results = []
    if type == "user":
        for r in rows:
            u = user_map.get(r.user_id)
            results.append(
                {
                    "subject_type": "user",
                    "subject_id": r.user_id,
                    "name": u.username if u else f"User {r.user_id}",
                    "score": int(r.points or 0),
                    "first_solve_at": r.first_solve_at,
                }
            )
    else:  # team
        team_totals: dict[int, dict] = {}
        for r in rows:
            u = user_map.get(r.user_id)
            if not u or not u.team_id:
                continue

            team_entry = team_totals.setdefault(
                u.team_id,
                {
                    "subject_type": "team",
                    "subject_id": u.team_id,
                    "name": None,
                    "score": 0,
                    "first_solve_at": None,
                },
            )

            team_entry["score"] += int(r.points or 0)
            if r.first_solve_at:
                if not team_entry["first_solve_at"] or r.first_solve_at < team_entry["first_solve_at"]:
                    team_entry["first_solve_at"] = r.first_solve_at

        team_ids = list(team_totals.keys())
        teams = (
            await db.execute(select(Team).where(Team.id.in_(team_ids)))
            if team_ids
            else None
        )
        team_map = {t.id: t for t in (teams.scalars().all() if teams else [])}

        for team_id, entry in team_totals.items():
            team = team_map.get(team_id)
            entry["name"] = team.team_name if team else f"Team {team_id}"
            results.append(entry)

    # Rank results (score desc, tiebreak earliest solve)
    results.sort(key=lambda x: (-x["score"], x["first_solve_at"] or datetime.max))
    ranked, prev_key, rank = [], None, 0
    for r in results:
        key = (r["score"], r["first_solve_at"])
        if key != prev_key:
            rank = len(ranked) + 1
            prev_key = key
        first_solve = r["first_solve_at"]
        if isinstance(first_solve, datetime):
            first_solve = first_solve.isoformat()
        ranked.append({**r, "first_solve_at": first_solve, "rank": rank})

    return {"type": type, "event_id": event_id, "results": ranked[:limit]}<|MERGE_RESOLUTION|>--- conflicted
+++ resolved
@@ -3,11 +3,7 @@
 from datetime import datetime
 import hashlib
 import os
-<<<<<<< HEAD
-from typing import Optional
-=======
 import hashlib
->>>>>>> 1cf90ddf
 
 from fastapi import APIRouter, Depends, HTTPException
 from sqlalchemy.ext.asyncio import AsyncSession
