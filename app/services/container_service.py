--- conflicted
+++ resolved
@@ -314,10 +314,6 @@
         if ports:
             binding = ports[0]
             host = binding.get("host") or info.get("host") or self._base_host or "localhost"
-<<<<<<< HEAD
-            port = binding.get("host_port") or binding.get("port")
-            return self._compose_url(host=host, port=port, path="/")
-=======
             host = host if host not in {"0.0.0.0", ""} else (self._base_host or "localhost")
             scheme = self._base_scheme or "http"
             if self._base_host and host == "localhost":
@@ -327,70 +323,11 @@
             if not effective_port and self._base_port and host == (self._base_host or host):
                 effective_port = self._base_port
             return self._compose_url(scheme=scheme, host=host, port=effective_port)
->>>>>>> 53396940
 
         if self._base_url:
             return self._base_url
         return None
 
-<<<<<<< HEAD
-    def _compose_url(self, *, host: Optional[str], port: Optional[str], path: str) -> str:
-        host = (host or self._base_host or "localhost").strip()
-        if host in {"0.0.0.0", ""}:
-            host = self._base_host or "localhost"
-        scheme = self._base_scheme or "http"
-        normalized_path = path or "/"
-        if not normalized_path.startswith("/"):
-            normalized_path = f"/{normalized_path}"
-        netloc = host
-        if port:
-            netloc = f"{host}:{port}"
-        elif self._base_port and host == (self._base_host or host):
-            netloc = f"{host}:{self._base_port}"
-        return urlunparse((scheme, netloc, normalized_path, "", "", ""))
-
-    # ------------------------------------------------------------------
-    # Runner helpers
-    # ------------------------------------------------------------------
-    async def runner_health(self) -> dict[str, str]:
-        runner = self.runner or "local"
-        if runner in {"local", "docker", "remote-docker"}:
-            if docker is None:
-                return {
-                    "status": "unavailable",
-                    "runner": runner,
-                    "detail": "Docker SDK is not installed",
-                }
-            try:
-                client = await asyncio.to_thread(self._create_docker_client)
-                await asyncio.to_thread(client.ping)
-            except Exception as exc:  # pragma: no cover - runtime dependent
-                return {
-                    "status": "unavailable",
-                    "runner": runner,
-                    "detail": str(exc),
-                }
-            finally:  # pragma: no cover - best effort cleanup
-                try:
-                    if "client" in locals():
-                        await asyncio.to_thread(client.close)
-                except Exception:
-                    pass
-            return {
-                "status": "ok",
-                "runner": runner,
-                "detail": "Docker daemon reachable",
-            }
-
-        if runner == "kubernetes":
-            return {
-                "status": "unavailable",
-                "runner": runner,
-                "detail": "Kubernetes runner not implemented yet",
-            }
-
-        return {"status": "unknown", "runner": runner, "detail": "Unknown runner"}
-=======
     @staticmethod
     def _compose_url(*, scheme: str, host: str, port: Optional[int | str] = None, path: str = "/") -> str:
         """Assemble a full URL using urllib.urlunparse without tuple length mistakes."""
@@ -402,7 +339,6 @@
         else:
             netloc = host
         return urlunparse((scheme, netloc, clean_path, "", "", ""))
->>>>>>> 53396940
 
     # ------------------------------------------------------------------
     # Docker helpers
