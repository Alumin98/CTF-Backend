from __future__ import annotations

import asyncio
import logging
import os
import time
from dataclasses import dataclass
from datetime import datetime, timedelta, timezone
from typing import Any, Optional
from urllib.parse import urljoin, urlparse, urlunparse

from sqlalchemy import select
from sqlalchemy.ext.asyncio import AsyncSession

from app.models.challenge import Challenge
from app.models.challenge_instance import ChallengeInstance
from app.models.user import User

try:  # pragma: no cover - docker is optional in some test environments
    import docker
    from docker.errors import DockerException
except Exception:  # pragma: no cover - fallback when docker isn't installed
    docker = None

    class DockerException(Exception):
        pass


_LOGGER = logging.getLogger(__name__)


class InstanceError(Exception):
    """Base error for container instance lifecycle issues."""


class InstanceNotAllowed(InstanceError):
    """Raised when a challenge cannot launch an instance."""


class InstanceLaunchError(InstanceError):
    """Raised when Docker fails to provision an instance."""


@dataclass(slots=True)
class LaunchResult:
    container_id: str
    connection_info: dict[str, Any]


class ContainerService:
    """Provision and manage per-user Docker challenge instances."""

    def __init__(
        self,
        *,
        ttl_seconds: Optional[int] = None,
        cleanup_interval: Optional[int] = None,
        base_url: Optional[str] = None,
    ) -> None:
        self.ttl_seconds = ttl_seconds or int(os.getenv("CHALLENGE_INSTANCE_TIMEOUT", "3600"))
        self.cleanup_interval = cleanup_interval or int(
            os.getenv("CHALLENGE_INSTANCE_CLEANUP_INTERVAL", "60")
        )
        configured_base = (base_url or os.getenv("CHALLENGE_ACCESS_BASE_URL", "")).strip()
        self._base_url = configured_base.rstrip("/")
        parsed = urlparse(configured_base) if configured_base else None
        self._base_scheme = parsed.scheme if parsed and parsed.scheme else "http"
        self._base_host = parsed.hostname if parsed else None
        self._base_port = parsed.port if parsed else None

        preferred_network = os.getenv("CHALLENGE_CONTAINER_NETWORK")
        self._preferred_networks = [preferred_network] if preferred_network else []
        if "ctf_net" not in self._preferred_networks:
            self._preferred_networks.append("ctf_net")
        self._resolved_network: Optional[str] = None
        self._network_checked = False
        self._cleanup_task: Optional[asyncio.Task] = None

    # ------------------------------------------------------------------
    # Public API
    # ------------------------------------------------------------------
    async def start_instance(
        self,
        db: AsyncSession,
        *,
        challenge: Challenge,
        user: User,
    ) -> ChallengeInstance:
        """Start (or reuse) an active instance for the user."""

        self._ensure_launchable(challenge)

        existing = await self.get_latest_active_instance(
            db, challenge_id=challenge.id, user_id=user.id
        )
        if existing:
            return existing

        instance = ChallengeInstance(challenge_id=challenge.id, user_id=user.id)
        instance.mark_starting()
        db.add(instance)
        await db.flush()
        await db.refresh(instance)

        try:
            launch = await self._launch_container(challenge=challenge, instance=instance, user=user)
        except Exception as exc:  # pragma: no cover - depends on docker availability
            message = str(exc)
            instance.mark_error(message)
            db.add(instance)
            await db.commit()
            await db.refresh(instance)
            raise InstanceLaunchError(message) from exc

        started_at = datetime.utcnow()
        expires_at = (
            started_at + timedelta(seconds=self.ttl_seconds)
            if self.ttl_seconds
            else None
        )
        instance.mark_running(
            container_id=launch.container_id,
            connection_info=launch.connection_info,
            started_at=started_at,
            expires_at=expires_at,
        )
        db.add(instance)
        await db.commit()
        await db.refresh(instance)
        return instance

    async def stop_instance(
        self,
        db: AsyncSession,
        *,
        instance: ChallengeInstance,
    ) -> ChallengeInstance:
        """Stop the Docker container backing an instance."""

        if instance.status != "stopped":
            try:
                await self._stop_container(instance.container_id)
            except Exception as exc:  # pragma: no cover - defensive logging
                _LOGGER.warning("Failed stopping container %s: %s", instance.container_id, exc)
        instance.mark_stopped()
        db.add(instance)
        await db.commit()
        await db.refresh(instance)
        return instance

    async def get_latest_active_instance(
        self,
        db: AsyncSession,
        *,
        challenge_id: int,
        user_id: int,
    ) -> Optional[ChallengeInstance]:
        stmt = (
            select(ChallengeInstance)
            .where(
                ChallengeInstance.challenge_id == challenge_id,
                ChallengeInstance.user_id == user_id,
                ChallengeInstance.status.in_(ChallengeInstance.ACTIVE_STATUSES),
            )
            .order_by(ChallengeInstance.created_at.desc())
            .limit(1)
        )
        result = await db.execute(stmt)
        instance = result.scalars().first()
        if not instance:
            return None
        if instance.is_expired():
            await self.stop_instance(db, instance=instance)
            return None
        return instance

    async def reap_expired_instances(self, db: AsyncSession) -> int:
        """Stop expired instances and return the number cleaned up."""

        now = datetime.utcnow()
        stmt = (
            select(ChallengeInstance)
            .where(
                ChallengeInstance.status.in_(ChallengeInstance.ACTIVE_STATUSES),
                ChallengeInstance.expires_at.isnot(None),
                ChallengeInstance.expires_at < now,
            )
        )
        result = await db.execute(stmt)
        expired = result.scalars().all()
        count = 0
        for instance in expired:
            await self.stop_instance(db, instance=instance)
            count += 1
        return count

    async def start_cleanup_task(self, session_factory) -> None:
        if self.cleanup_interval <= 0 or self._cleanup_task:
            return

        async def _loop():
            while True:
                try:
                    async with session_factory() as db:
                        await self.reap_expired_instances(db)
                except asyncio.CancelledError:  # pragma: no cover - task cancelled intentionally
                    raise
                except Exception as exc:  # pragma: no cover - defensive logging
                    _LOGGER.exception("Challenge instance cleanup failed: %s", exc)
                await asyncio.sleep(self.cleanup_interval)

        self._cleanup_task = asyncio.create_task(_loop())

    async def stop_cleanup_task(self) -> None:
        if not self._cleanup_task:
            return
        self._cleanup_task.cancel()
        try:
            await self._cleanup_task
        except asyncio.CancelledError:  # pragma: no cover - expected during shutdown
            pass
        finally:
            self._cleanup_task = None

    # ------------------------------------------------------------------
    # URL helpers
    # ------------------------------------------------------------------
    def build_access_url(
        self,
        *,
        challenge: Challenge,
        instance: Optional[ChallengeInstance] = None,
    ) -> Optional[str]:
        path = getattr(challenge, "service_url_path", None)
        if path:
            path = path if path.startswith("/") else f"/{path}"
            if self._base_url:
                return urljoin(f"{self._base_url}/", path.lstrip("/"))
            return path

        if instance is None:
            return None

        info = instance.connection_info or {}
        ports = info.get("ports") or []
        if ports:
            binding = ports[0]
            host = binding.get("host") or info.get("host") or self._base_host or "localhost"
            host = host if host not in {"0.0.0.0", ""} else (self._base_host or "localhost")
            scheme = self._base_scheme or "http"
            if self._base_host and host == "localhost":
                host = self._base_host
<<<<<<< HEAD
            netloc = host
            if port:
                netloc = f"{host}:{port}"
            elif self._base_port and host == (self._base_host or host):
                netloc = f"{host}:{self._base_port}"
            # urllib.parse.urlunparse expects (scheme, netloc, path, params, query, fragment).
            # Passing only five components raises ValueError and prevents returning the
            # container access URL. Provide the full tuple even when params/query/fragment
            # are empty so dynamic instance launches succeed.
            return urlunparse((scheme, netloc, "/", "", "", ""))
=======
            port = binding.get("host_port") or binding.get("port")
            effective_port = port
            if not effective_port and self._base_port and host == (self._base_host or host):
                effective_port = self._base_port
            return self._compose_url(scheme=scheme, host=host, port=effective_port)
>>>>>>> cbda3d9c

        if self._base_url:
            return self._base_url
        return None

    @staticmethod
    def _compose_url(*, scheme: str, host: str, port: Optional[int | str] = None, path: str = "/") -> str:
        """Assemble a full URL using urllib.urlunparse without tuple length mistakes."""

        clean_path = path if path.startswith("/") else f"/{path}"
        host = host or "localhost"
        if port:
            netloc = f"{host}:{port}"
        else:
            netloc = host
        return urlunparse((scheme, netloc, clean_path, "", "", ""))

    # ------------------------------------------------------------------
    # Docker helpers
    # ------------------------------------------------------------------
    async def _launch_container(
        self,
        *,
        challenge: Challenge,
        instance: ChallengeInstance,
        user: User,
    ) -> LaunchResult:
        if docker is None:
            raise RuntimeError("Docker SDK is not available. Install the 'docker' package to continue.")

        client = await asyncio.to_thread(docker.from_env)
        try:
            network = await self._resolve_network(client)
            labels = {
                "ctf.challenge_id": str(challenge.id),
                "ctf.user_id": str(user.id),
                "ctf.instance_id": str(instance.id),
            }
            name = f"ctf_{challenge.id}_{user.id}_{int(time.time())}"

            options: dict[str, Any] = {
                "detach": True,
                "auto_remove": False,
                "labels": labels,
                "name": name,
            }
            if network:
                options["network"] = network

            service_path = getattr(challenge, "service_url_path", None)
            if not service_path:
                container_port = (
                    getattr(challenge, "service_port", None)
                    or getattr(challenge, "service_internal_port", None)
                    or getattr(challenge, "internal_port", None)
                    or 80
                )
                options["ports"] = {f"{container_port}/tcp": None}

            container = await asyncio.to_thread(
                client.containers.run,
                challenge.docker_image,
                **options,
            )

            await asyncio.to_thread(container.reload)
            info = container.attrs or {}
            network_settings = info.get("NetworkSettings", {})
            ports_info = network_settings.get("Ports", {})
            mapped: list[dict[str, Any]] = []
            for container_port, bindings in (ports_info or {}).items():
                if not bindings:
                    continue
                for binding in bindings:
                    mapped.append(
                        {
                            "container_port": container_port,
                            "host": binding.get("HostIp") or self._base_host or "localhost",
                            "host_port": binding.get("HostPort"),
                        }
                    )

            connection = {
                "host": self._base_host or "localhost",
                "ports": mapped,
            }
            if service_path:
                connection["path"] = service_path
            if network:
                connection["network"] = network

            return LaunchResult(container_id=container.id, connection_info=connection)
        finally:  # pragma: no cover - closing client is best effort
            try:
                await asyncio.to_thread(client.close)
            except Exception:
                pass

    async def _stop_container(self, container_id: Optional[str]) -> None:
        if not container_id:
            return
        if docker is None:
            return
        client = await asyncio.to_thread(docker.from_env)
        try:
            try:
                container = await asyncio.to_thread(client.containers.get, container_id)
            except DockerException as exc:
                _LOGGER.warning("Container %s not found: %s", container_id, exc)
                return
            await asyncio.to_thread(container.stop)
            await asyncio.to_thread(container.remove, force=True)
        finally:  # pragma: no cover
            try:
                await asyncio.to_thread(client.close)
            except Exception:
                pass

    async def _resolve_network(self, client) -> Optional[str]:
        if self._network_checked:
            return self._resolved_network

        for candidate in self._preferred_networks:
            if not candidate:
                continue
            try:
                await asyncio.to_thread(client.networks.get, candidate)
            except DockerException:
                continue
            else:
                self._resolved_network = candidate
                break

        self._network_checked = True
        return self._resolved_network

    # ------------------------------------------------------------------
    # Validation helpers
    # ------------------------------------------------------------------
    def _ensure_launchable(self, challenge: Challenge) -> None:
        if not challenge.is_active or getattr(challenge, "is_private", False):
            raise InstanceNotAllowed("Challenge is not active")
        if not challenge.docker_image:
            raise InstanceNotAllowed("Challenge does not have a docker image configured")

        now = datetime.now(timezone.utc)
        start = getattr(challenge, "visible_from", None)
        if start:
            start = start if start.tzinfo else start.replace(tzinfo=timezone.utc)
            if now < start:
                raise InstanceNotAllowed("Challenge is not yet visible")
        end = getattr(challenge, "visible_to", None)
        if end:
            end = end if end.tzinfo else end.replace(tzinfo=timezone.utc)
            if now > end:
                raise InstanceNotAllowed("Challenge is no longer visible")


_service: Optional[ContainerService] = None


def get_container_service() -> ContainerService:
    global _service
    if _service is None:
        _service = ContainerService()
    return _service<|MERGE_RESOLUTION|>--- conflicted
+++ resolved
@@ -250,24 +250,11 @@
             scheme = self._base_scheme or "http"
             if self._base_host and host == "localhost":
                 host = self._base_host
-<<<<<<< HEAD
-            netloc = host
-            if port:
-                netloc = f"{host}:{port}"
-            elif self._base_port and host == (self._base_host or host):
-                netloc = f"{host}:{self._base_port}"
-            # urllib.parse.urlunparse expects (scheme, netloc, path, params, query, fragment).
-            # Passing only five components raises ValueError and prevents returning the
-            # container access URL. Provide the full tuple even when params/query/fragment
-            # are empty so dynamic instance launches succeed.
-            return urlunparse((scheme, netloc, "/", "", "", ""))
-=======
             port = binding.get("host_port") or binding.get("port")
             effective_port = port
             if not effective_port and self._base_port and host == (self._base_host or host):
                 effective_port = self._base_port
             return self._compose_url(scheme=scheme, host=host, port=effective_port)
->>>>>>> cbda3d9c
 
         if self._base_url:
             return self._base_url
