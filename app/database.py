# app/database.py
from __future__ import annotations

import os
from pathlib import Path
from typing import Mapping, Optional

from dotenv import load_dotenv
from sqlalchemy.ext.asyncio import AsyncEngine, AsyncSession, create_async_engine
from sqlalchemy.orm import declarative_base, sessionmaker
from sqlalchemy.engine import URL
from sqlalchemy.engine.url import make_url

load_dotenv()


def _default_db_url() -> str:
    """
    Use a file-based SQLite DB at the project root when DATABASE_URL is not provided.
    File-based SQLite works reliably across async connections and threads.
    """
    root = Path(__file__).resolve().parents[1]
    return f"sqlite+aiosqlite:///{(root / 'test.db').as_posix()}"


# Robust DATABASE_URL handling


def _translate_sslmode(value: str) -> Optional[str]:
    """Translate libpq sslmode values to asyncpg-compatible flags."""

    normalized = value.strip().lower()
    if normalized in {"require", "verify-ca", "verify-full"}:
        return "true"
    if normalized == "disable":
        return "false"

    # Values like "prefer" and "allow" don't have asyncpg equivalents. Fall back to
    # driver defaults by omitting the parameter entirely.
    return None


def _normalize_database_url(raw_url: Optional[str]) -> Optional[str]:
    """Ensure async-friendly drivers even if the URL omits them."""

    if not raw_url:
        return raw_url

    try:
        url = make_url(raw_url)
    except Exception:
        # If SQLAlchemy can't parse the URL, fall back to the raw value.
        return raw_url

    driver = url.drivername.lower()
    if driver in {"postgresql", "postgres", "postgresql+psycopg2"}:
        url = url.set(drivername="postgresql+asyncpg")
    elif driver.startswith("postgresql+") and driver != "postgresql+asyncpg":
        url = url.set(drivername="postgresql+asyncpg")

    if url.drivername == "postgresql+asyncpg":
        query = dict(url.query)
        sslmode = query.pop("sslmode", None)
        if sslmode is not None:
            translated = _translate_sslmode(sslmode)
            if translated is not None:
                query["ssl"] = translated
        if query != url.query:
            url = url.set(query=query)

    return str(url)


def _railway_env_database_url(env: Mapping[str, str]) -> Optional[str]:
    """Construct a Postgres URL from Railway-provided PG* env vars."""

    host = env.get("PGHOST")
    database = env.get("PGDATABASE")
    user = env.get("PGUSER")

    if not (host and database and user):
        return None

    port = env.get("PGPORT")
    password = env.get("PGPASSWORD") or None

    query: dict[str, str] = {}
    sslmode = env.get("PGSSLMODE")
    if sslmode:
        translated = _translate_sslmode(sslmode)
        if translated is not None:
            query["ssl"] = translated

    try:
        port_value = int(port) if port is not None else None
    except (TypeError, ValueError):
        port_value = None

    return str(
        URL.create(
            drivername="postgresql+asyncpg",
            username=user,
            password=password,
            host=host,
            port=port_value,
            database=database,
            query=query or None,
        )
    )


<<<<<<< HEAD
def _apply_pgsslmode(url: str, sslmode: Optional[str]) -> str:
    """Overlay PGSSLMODE-derived SSL preferences onto a normalized URL."""

    if not sslmode:
        return url

    try:
        parsed = make_url(url)
    except Exception:
        return url

    if parsed.drivername != "postgresql+asyncpg":
        return url

    query = dict(parsed.query)
    if "ssl" in query:
        return url

    translated = _translate_sslmode(sslmode)
    if translated is None:
        return url

    return str(parsed.set(query={**query, "ssl": translated}))


def _database_url_from_env(env: Mapping[str, str]) -> Optional[str]:
    """Resolve the preferred database URL from environment variables."""

    candidates = [
        env.get("DATABASE_URL"),
        env.get("POSTGRES_URL"),
    ]

    for raw in candidates:
        normalized = _normalize_database_url(raw)
        if normalized:
            return _apply_pgsslmode(normalized, env.get("PGSSLMODE"))

    railway = _railway_env_database_url(env)
    if railway:
        return railway

=======
def _database_url_from_env(env: Mapping[str, str]) -> Optional[str]:
    """Resolve the preferred database URL from environment variables."""

    candidates = [
        env.get("DATABASE_URL"),
        env.get("POSTGRES_URL"),
    ]

    for raw in candidates:
        normalized = _normalize_database_url(raw)
        if normalized:
            return normalized

    railway = _railway_env_database_url(env)
    if railway:
        return railway

>>>>>>> 4d2f19e5
    return None


DEFAULT_SQLITE_URL: str = _default_db_url()
DATABASE_URL: str = _database_url_from_env(os.environ) or DEFAULT_SQLITE_URL

# Optional echo flag for local debugging
ECHO = os.getenv("SQLALCHEMY_ECHO", "0").lower() in {"1", "true", "yes"}


def _build_engine(database_url: str) -> AsyncEngine:
    return create_async_engine(
        database_url,
        echo=ECHO,
        pool_pre_ping=True,
    )


def _build_session_factory(bind_engine: AsyncEngine) -> sessionmaker:
    return sessionmaker(
        bind=bind_engine,
        class_=AsyncSession,
        autocommit=False,
        autoflush=False,
        expire_on_commit=False,
    )


Base = declarative_base()

# Public globals that can be reconfigured at runtime.
engine: AsyncEngine
SessionLocal: sessionmaker
async_session: sessionmaker
CURRENT_DATABASE_URL: str


def configure_engine(database_url: str) -> None:
    """Configure the global engine/session factory pair.

    This indirection allows the application to swap databases at runtime
    (e.g. falling back to SQLite when a Postgres instance is unavailable).
    """

    global engine, SessionLocal, async_session, CURRENT_DATABASE_URL

    engine = _build_engine(database_url)
    SessionLocal = _build_session_factory(engine)
    async_session = SessionLocal
    CURRENT_DATABASE_URL = database_url


# Initialise globals using the preferred database URL.
configure_engine(DATABASE_URL)


async def get_db():
    """FastAPI dependency that yields an AsyncSession."""

    async with SessionLocal() as session:
        yield session


async def init_models() -> None:
    """
    Import all model modules so they register with Base, then create tables.
    Run this once on startup for an empty DB.
    """

    # Ensure SQLAlchemy knows about every mapped class
    import app.models  # noqa: F401

    async with engine.begin() as conn:
        await conn.run_sync(Base.metadata.create_all)<|MERGE_RESOLUTION|>--- conflicted
+++ resolved
@@ -109,32 +109,6 @@
     )
 
 
-<<<<<<< HEAD
-def _apply_pgsslmode(url: str, sslmode: Optional[str]) -> str:
-    """Overlay PGSSLMODE-derived SSL preferences onto a normalized URL."""
-
-    if not sslmode:
-        return url
-
-    try:
-        parsed = make_url(url)
-    except Exception:
-        return url
-
-    if parsed.drivername != "postgresql+asyncpg":
-        return url
-
-    query = dict(parsed.query)
-    if "ssl" in query:
-        return url
-
-    translated = _translate_sslmode(sslmode)
-    if translated is None:
-        return url
-
-    return str(parsed.set(query={**query, "ssl": translated}))
-
-
 def _database_url_from_env(env: Mapping[str, str]) -> Optional[str]:
     """Resolve the preferred database URL from environment variables."""
 
@@ -146,31 +120,12 @@
     for raw in candidates:
         normalized = _normalize_database_url(raw)
         if normalized:
-            return _apply_pgsslmode(normalized, env.get("PGSSLMODE"))
+            return normalized
 
     railway = _railway_env_database_url(env)
     if railway:
         return railway
 
-=======
-def _database_url_from_env(env: Mapping[str, str]) -> Optional[str]:
-    """Resolve the preferred database URL from environment variables."""
-
-    candidates = [
-        env.get("DATABASE_URL"),
-        env.get("POSTGRES_URL"),
-    ]
-
-    for raw in candidates:
-        normalized = _normalize_database_url(raw)
-        if normalized:
-            return normalized
-
-    railway = _railway_env_database_url(env)
-    if railway:
-        return railway
-
->>>>>>> 4d2f19e5
     return None
 
 
