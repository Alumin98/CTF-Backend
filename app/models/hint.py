--- conflicted
+++ resolved
@@ -1,13 +1,5 @@
-<<<<<<< HEAD
-from __future__ import annotations
-
 from sqlalchemy import Column, ForeignKey, Integer, Text
 from sqlalchemy.orm import relationship
-from sqlalchemy.sql import text as sql_text
-=======
-from sqlalchemy import Column, ForeignKey, Integer, Text
-from sqlalchemy.orm import relationship
->>>>>>> fd4e70be
 
 from app.database import Base
 
@@ -24,15 +16,6 @@
     )
     text = Column("hint_text", Text, nullable=False)
     penalty = Column("point_penalty", Integer, nullable=False, default=0)
-<<<<<<< HEAD
-    order_index = Column(
-        Integer,
-        nullable=False,
-        default=0,
-        server_default=sql_text("0"),
-    )
-=======
     order_index = Column(Integer, nullable=False, default=0)
->>>>>>> fd4e70be
 
     challenge = relationship("Challenge", back_populates="hints")