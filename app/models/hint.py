<<<<<<< HEAD
from __future__ import annotations

from sqlalchemy import Column, ForeignKey, Integer, Text
from sqlalchemy.orm import relationship, reconstructor
=======
from sqlalchemy import Column, ForeignKey, Integer, Text
from sqlalchemy.orm import relationship
>>>>>>> c56dd813

from app.database import Base


class Hint(Base):
    __tablename__ = "hints"

    id = Column(Integer, primary_key=True)
    challenge_id = Column(
        Integer,
        ForeignKey("challenges.id", ondelete="CASCADE"),
        nullable=False,
        index=True,
    )
    text = Column("hint_text", Text, nullable=False)
    penalty = Column("point_penalty", Integer, nullable=False, default=0)
<<<<<<< HEAD

    _order_index_runtime = None

    def __init__(self, *args, order_index: int | None = None, **kwargs):
        super().__init__(*args, **kwargs)
        if order_index is not None:
            self.order_index = order_index
        else:
            self._order_index_runtime = None

    @reconstructor
    def _init_on_load(self) -> None:
        self._order_index_runtime = None

    @property
    def order_index(self) -> int:
        if self._order_index_runtime is not None:
            return self._order_index_runtime
        return getattr(self, "id", 0) or 0

    @order_index.setter
    def order_index(self, value: int) -> None:
        try:
            self._order_index_runtime = int(value)
        except (TypeError, ValueError):
            self._order_index_runtime = 0
=======
    order_index = Column(Integer, nullable=False, default=0)
>>>>>>> c56dd813

    challenge = relationship("Challenge", back_populates="hints")<|MERGE_RESOLUTION|>--- conflicted
+++ resolved
@@ -1,12 +1,9 @@
-<<<<<<< HEAD
 from __future__ import annotations
 
 from sqlalchemy import Column, ForeignKey, Integer, Text
 from sqlalchemy.orm import relationship, reconstructor
-=======
 from sqlalchemy import Column, ForeignKey, Integer, Text
 from sqlalchemy.orm import relationship
->>>>>>> c56dd813
 
 from app.database import Base
 
@@ -23,7 +20,6 @@
     )
     text = Column("hint_text", Text, nullable=False)
     penalty = Column("point_penalty", Integer, nullable=False, default=0)
-<<<<<<< HEAD
 
     _order_index_runtime = None
 
@@ -50,8 +46,6 @@
             self._order_index_runtime = int(value)
         except (TypeError, ValueError):
             self._order_index_runtime = 0
-=======
     order_index = Column(Integer, nullable=False, default=0)
->>>>>>> c56dd813
 
     challenge = relationship("Challenge", back_populates="hints")