import asyncio
import logging
import os
from dotenv import load_dotenv  # load .env variables

from fastapi import FastAPI
from fastapi.middleware.cors import CORSMiddleware

from sqlalchemy import text
from sqlalchemy.exc import DBAPIError, OperationalError

<<<<<<< HEAD
from app import database
=======
import app.database as database
>>>>>>> a8c4493e
from app.services.container_service import get_container_service

# ----- Load environment variables -----
load_dotenv()

# ----- Logging -----
logging.basicConfig(
    level=logging.INFO,
    format="%(asctime)s [%(levelname)s] %(name)s: %(message)s"
)

# ----- Routers -----
from app.routes.auth import router as auth_router
from app.routes.teams import router as team_router
from app.routes.challenges import router as challenge_router         # public challenges
from app.routes.challenge_instances import router as instance_router
from app.routes.attachments import router as attachments_router
from app.routes.admin_challenges import admin as admin_chal_router   # NEW: admin challenges
from app.routes import admin_categories
from app.routes.submissions import router as submission_router
from app.routes import competition as competition_routes
from app.routes.password_reset import router as password_reset_router
from app.routes.scoreboard import router as scoreboard_router

# ----- FastAPI app -----
app = FastAPI(
    title="CTF Backend",
    version="0.1.0",
    docs_url="/docs",
    redoc_url="/redoc",
    openapi_url="/openapi.json",
)

# ----- CORS (enabled only if ALLOWED_ORIGINS is set) -----
raw_origins = os.getenv("ALLOWED_ORIGINS", "").strip()
if raw_origins:
    allowed_origins = [o.strip() for o in raw_origins.split(",") if o.strip()]
    app.add_middleware(
        CORSMiddleware,
        allow_origins=allowed_origins,
        allow_credentials=True,
        allow_methods=["GET", "POST", "PUT", "PATCH", "DELETE", "OPTIONS"],
        allow_headers=[
            "Authorization", "Content-Type", "Accept", "Origin", "X-Requested-With"
        ],
        expose_headers=["Content-Disposition"],
        max_age=86400,
    )

# ----- Include routers -----
app.include_router(auth_router, prefix="/auth")
app.include_router(team_router)
app.include_router(challenge_router)       # /challenges ...
app.include_router(instance_router)
app.include_router(attachments_router)
app.include_router(admin_chal_router)
app.include_router(admin_categories.router)
app.include_router(submission_router)
app.include_router(competition_routes.router)
app.include_router(password_reset_router)
app.include_router(scoreboard_router)

# ----- Startup: ensure tables exist -----
async def _ensure_first_blood_column(conn):
    if conn.dialect.name == "sqlite":
        ddl = text(
            "ALTER TABLE submissions ADD COLUMN first_blood "
            "BOOLEAN NOT NULL DEFAULT 0"
        )
    else:
        ddl = text(
            "ALTER TABLE submissions ADD COLUMN IF NOT EXISTS first_blood "
            "BOOLEAN NOT NULL DEFAULT FALSE"
        )

    try:
        await conn.execute(ddl)
    except DBAPIError as ddl_error:  # column may already exist
        message = str(getattr(ddl_error, "orig", ddl_error)).lower()
        if not any(
            phrase in message
            for phrase in (
                "duplicate column name",
                "already exists",
                'column "first_blood" of relation "submissions" already exists',
            )
        ):
            raise


async def _ensure_user_profile_columns(conn):
    statements = []
    if conn.dialect.name == "sqlite":
        statements.append("ALTER TABLE users ADD COLUMN display_name TEXT")
        statements.append("ALTER TABLE users ADD COLUMN bio TEXT")
    else:
        statements.append(
            "ALTER TABLE users ADD COLUMN IF NOT EXISTS display_name VARCHAR(120)"
        )
        statements.append("ALTER TABLE users ADD COLUMN IF NOT EXISTS bio TEXT")

    for ddl in statements:
        try:
            await conn.execute(text(ddl))
        except DBAPIError as ddl_error:
            message = str(getattr(ddl_error, "orig", ddl_error)).lower()
            if not any(
                phrase in message
                for phrase in (
                    "duplicate column name",
                    "already exists",
                    'column "display_name" of relation "users" already exists',
                    'column "bio" of relation "users" already exists',
                )
            ):
                raise


async def _ensure_hint_order_index_column(conn):
    if conn.dialect.name == "sqlite":
        ddl = "ALTER TABLE hints ADD COLUMN order_index INTEGER NOT NULL DEFAULT 0"
    else:
        ddl = (
            "ALTER TABLE hints ADD COLUMN IF NOT EXISTS order_index "
            "INTEGER NOT NULL DEFAULT 0"
        )

    try:
        await conn.execute(text(ddl))
    except DBAPIError as ddl_error:
        message = str(getattr(ddl_error, "orig", ddl_error)).lower()
        if not any(
            phrase in message
            for phrase in (
                "duplicate column name",
                "already exists",
                'column "order_index" of relation "hints" already exists',
            )
        ):
            raise


@app.on_event("startup")
async def on_startup():
    """Ensure database connectivity with simple retry logic."""

    print("Using DB:", database.CURRENT_DATABASE_URL)

    max_attempts = int(os.getenv("DB_INIT_MAX_ATTEMPTS", "10"))
    base_delay = float(os.getenv("DB_INIT_RETRY_SECONDS", "1.0"))

    attempt = 0

    def sqlite_fallback_allowed() -> bool:
        """Decide if we may fall back to the bundled SQLite database."""

        configured = os.getenv("DB_ALLOW_SQLITE_FALLBACK")
        if configured is not None:
            return configured.lower() in {"1", "true", "yes", "on"}

        # By default we only allow fallback when the app is already configured
        # to use the bundled SQLite database (e.g. local development without a
        # DATABASE_URL). In all other situations it's safer to fail fast so
        # that deployment misconfigurations don't go unnoticed.
        return database.CURRENT_DATABASE_URL == database.DEFAULT_SQLITE_URL
    while True:
        attempt += 1
        try:
            await database.init_models()
            async with database.engine.begin() as conn:
                await _ensure_first_blood_column(conn)
                await _ensure_user_profile_columns(conn)
                await _ensure_hint_order_index_column(conn)
        except (OperationalError, DBAPIError, OSError) as exc:  # pragma: no cover - depends on timing
            if attempt >= max_attempts:
                if sqlite_fallback_allowed() and (
                    database.CURRENT_DATABASE_URL != database.DEFAULT_SQLITE_URL
                ):
                    logging.error(
                        "Database not reachable at %s after %s attempts: %s."
                        " Falling back to local SQLite for development.",
                        database.CURRENT_DATABASE_URL,
                        attempt,
                        exc,
                    )
                    await database.engine.dispose()
                    database.configure_engine(database.DEFAULT_SQLITE_URL)
                    attempt = 0
                    continue

                logging.exception("Database not reachable after %s attempts", attempt)
                raise

            wait_time = base_delay * min(2 ** (attempt - 1), 8)
            logging.warning(
                "Database not ready (attempt %s/%s): %s. Retrying in %.1f seconds...",
                attempt,
                max_attempts,
                exc,
                wait_time,
            )
            await asyncio.sleep(wait_time)
        else:
            logging.info(
                "CTF backend API started and database tables ensured (using %s).",
                database.CURRENT_DATABASE_URL,
            )
            await get_container_service().start_cleanup_task(database.async_session)
            break

# ----- Health check endpoint -----
@app.get("/health", tags=["meta"])
async def health():
    return {"ok": True}

# (Recommended) Avoid logging secrets like DATABASE_URL / JWT_SECRET
# If you need to confirm they’re loaded, log booleans instead:
if os.getenv("DATABASE_URL"):
    logging.info("DATABASE_URL loaded.")
if os.getenv("JWT_SECRET"):
    logging.info("JWT_SECRET loaded.")
# ----- Shutdown: stop background tasks -----
@app.on_event("shutdown")
async def on_shutdown():
    service = get_container_service()
    await service.stop_cleanup_task()
<|MERGE_RESOLUTION|>--- conflicted
+++ resolved
@@ -9,11 +9,7 @@
 from sqlalchemy import text
 from sqlalchemy.exc import DBAPIError, OperationalError
 
-<<<<<<< HEAD
-from app import database
-=======
 import app.database as database
->>>>>>> a8c4493e
 from app.services.container_service import get_container_service
 
 # ----- Load environment variables -----
