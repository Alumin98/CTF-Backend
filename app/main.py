--- conflicted
+++ resolved
@@ -10,10 +10,7 @@
 from sqlalchemy.exc import DBAPIError, OperationalError
 
 from app import database
-<<<<<<< HEAD
-=======
 from app.database import async_session
->>>>>>> 084be608
 from app.services.container_service import get_container_service
 
 # ----- Load environment variables -----
@@ -199,11 +196,7 @@
                 "CTF backend API started and database tables ensured (using %s).",
                 database.CURRENT_DATABASE_URL,
             )
-<<<<<<< HEAD
-            await get_container_service().start_cleanup_task(database.async_session)
-=======
             await get_container_service().start_cleanup_task(async_session)
->>>>>>> 084be608
             break
 
 # ----- Health check endpoint -----
