import asyncio
import logging
import os
from dotenv import load_dotenv  # load .env variables

from fastapi import FastAPI
from fastapi.middleware.cors import CORSMiddleware

from sqlalchemy import text
from sqlalchemy.exc import DBAPIError, OperationalError

from app import database

# ----- Load environment variables -----
load_dotenv()

# ----- Logging -----
logging.basicConfig(
    level=logging.INFO,
    format="%(asctime)s [%(levelname)s] %(name)s: %(message)s"
)

# ----- Import models so metadata is complete for create_all -----
from app.models import (  # noqa: F401 (imported for side effects)
    user, role, team, team_member, category, challenge,
    challenge_tag, event, hint, event_challenge,
    submission, activity_log, admin_action, competition, achievement
)

# ----- Routers -----
from app.routes.auth import router as auth_router
from app.routes.teams import router as team_router
from app.routes.challenges import router as challenge_router         # public challenges
from app.routes.admin_challenges import admin as admin_chal_router   # NEW: admin challenges
from app.routes.submissions import router as submission_router
from app.routes import competition as competition_routes
from app.routes.password_reset import router as password_reset_router
from app.routes.scoreboard import router as scoreboard_router

# ----- FastAPI app -----
app = FastAPI(
    title="CTF Backend",
    version="0.1.0",
    docs_url="/docs",
    redoc_url="/redoc",
    openapi_url="/openapi.json",
)

# ----- CORS (enabled only if ALLOWED_ORIGINS is set) -----
raw_origins = os.getenv("ALLOWED_ORIGINS", "").strip()
if raw_origins:
    allowed_origins = [o.strip() for o in raw_origins.split(",") if o.strip()]
    app.add_middleware(
        CORSMiddleware,
        allow_origins=allowed_origins,
        allow_credentials=True,
        allow_methods=["GET", "POST", "PUT", "PATCH", "DELETE", "OPTIONS"],
        allow_headers=[
            "Authorization", "Content-Type", "Accept", "Origin", "X-Requested-With"
        ],
        expose_headers=["Content-Disposition"],
        max_age=86400,
    )

# ----- Include routers -----
app.include_router(auth_router, prefix="/auth")
app.include_router(team_router)
app.include_router(challenge_router)       # /challenges ...
app.include_router(admin_chal_router)      
app.include_router(submission_router)
app.include_router(competition_routes.router)
app.include_router(password_reset_router)
app.include_router(scoreboard_router)

# ----- Startup: ensure tables exist -----
async def _ensure_first_blood_column(conn):
    if conn.dialect.name == "sqlite":
        ddl = text(
            "ALTER TABLE submissions ADD COLUMN first_blood "
            "BOOLEAN NOT NULL DEFAULT 0"
        )
    else:
        ddl = text(
            "ALTER TABLE submissions ADD COLUMN first_blood "
            "BOOLEAN NOT NULL DEFAULT FALSE"
        )

    try:
        await conn.execute(ddl)
    except DBAPIError as ddl_error:  # column may already exist
        message = str(getattr(ddl_error, "orig", ddl_error)).lower()
        if not any(
            phrase in message
            for phrase in (
                "duplicate column name",
                "already exists",
                'column "first_blood" of relation "submissions" already exists',
            )
        ):
            raise


<<<<<<< HEAD
async def _ensure_hints_order_index_column(conn):
    ddl = text(
        "ALTER TABLE hints ADD COLUMN order_index INTEGER NOT NULL DEFAULT 0"
    )

    try:
        await conn.execute(ddl)
    except DBAPIError as ddl_error:  # column may already exist
        message = str(getattr(ddl_error, "orig", ddl_error)).lower()
        if not any(
            phrase in message
            for phrase in (
                "duplicate column name",
                "already exists",
                'column "order_index" of relation "hints" already exists',
            )
        ):
            raise


=======
>>>>>>> 7670ca56
@app.on_event("startup")
async def on_startup():
    """Ensure database connectivity with simple retry logic."""

    max_attempts = int(os.getenv("DB_INIT_MAX_ATTEMPTS", "10"))
    base_delay = float(os.getenv("DB_INIT_RETRY_SECONDS", "1.0"))

    attempt = 0
    while True:
        attempt += 1
        try:
            async with database.engine.begin() as conn:
                await conn.run_sync(database.Base.metadata.create_all)
<<<<<<< HEAD
                await _ensure_first_blood_column(conn)
                await _ensure_hints_order_index_column(conn)

=======

                if conn.dialect.name == "sqlite":
                    ddl = text(
                        "ALTER TABLE submissions ADD COLUMN first_blood "
                        "BOOLEAN NOT NULL DEFAULT 0"
                    )
                else:
                    ddl = text(
                        "ALTER TABLE submissions ADD COLUMN first_blood "
                        "BOOLEAN NOT NULL DEFAULT FALSE"
                    )

                try:
                    await conn.execute(ddl)
                except DBAPIError as ddl_error:  # column may already exist
                    message = str(getattr(ddl_error, "orig", ddl_error)).lower()
                    if not any(
                        phrase in message
                        for phrase in (
                            "duplicate column name",
                            "already exists",
                            'column "first_blood" of relation "submissions" already exists',
                        )
                    ):
                        raise
>>>>>>> 7670ca56
        except (OperationalError, DBAPIError, OSError) as exc:  # pragma: no cover - depends on timing
            if attempt >= max_attempts:
                allow_sqlite_fallback = os.getenv("DB_ALLOW_SQLITE_FALLBACK", "1").lower() in {
                    "1",
                    "true",
                    "yes",
                    "on",
                }

                using_sqlite_already = (
                    database.CURRENT_DATABASE_URL == database.DEFAULT_SQLITE_URL
                )

                if allow_sqlite_fallback and not using_sqlite_already:
                    logging.error(
                        "Database not reachable at %s after %s attempts: %s."
                        " Falling back to local SQLite for development.",
                        database.CURRENT_DATABASE_URL,
                        attempt,
                        exc,
                    )
                    await database.engine.dispose()
                    database.configure_engine(database.DEFAULT_SQLITE_URL)
                    attempt = 0
                    continue

                logging.exception("Database not reachable after %s attempts", attempt)
                raise

            wait_time = base_delay * min(2 ** (attempt - 1), 8)
            logging.warning(
                "Database not ready (attempt %s/%s): %s. Retrying in %.1f seconds...",
                attempt,
                max_attempts,
                exc,
                wait_time,
            )
            await asyncio.sleep(wait_time)
        else:
            logging.info(
                "CTF backend API started and database tables ensured (using %s).",
                database.CURRENT_DATABASE_URL,
            )
            break

# ----- Health check endpoint -----
@app.get("/health", tags=["meta"])
async def health():
    return {"ok": True}

# (Recommended) Avoid logging secrets like DATABASE_URL / JWT_SECRET
# If you need to confirm they’re loaded, log booleans instead:
if os.getenv("DATABASE_URL"):
    logging.info("DATABASE_URL loaded.")
if os.getenv("JWT_SECRET"):
    logging.info("JWT_SECRET loaded.")<|MERGE_RESOLUTION|>--- conflicted
+++ resolved
@@ -100,29 +100,6 @@
             raise
 
 
-<<<<<<< HEAD
-async def _ensure_hints_order_index_column(conn):
-    ddl = text(
-        "ALTER TABLE hints ADD COLUMN order_index INTEGER NOT NULL DEFAULT 0"
-    )
-
-    try:
-        await conn.execute(ddl)
-    except DBAPIError as ddl_error:  # column may already exist
-        message = str(getattr(ddl_error, "orig", ddl_error)).lower()
-        if not any(
-            phrase in message
-            for phrase in (
-                "duplicate column name",
-                "already exists",
-                'column "order_index" of relation "hints" already exists',
-            )
-        ):
-            raise
-
-
-=======
->>>>>>> 7670ca56
 @app.on_event("startup")
 async def on_startup():
     """Ensure database connectivity with simple retry logic."""
@@ -136,11 +113,6 @@
         try:
             async with database.engine.begin() as conn:
                 await conn.run_sync(database.Base.metadata.create_all)
-<<<<<<< HEAD
-                await _ensure_first_blood_column(conn)
-                await _ensure_hints_order_index_column(conn)
-
-=======
 
                 if conn.dialect.name == "sqlite":
                     ddl = text(
@@ -166,7 +138,6 @@
                         )
                     ):
                         raise
->>>>>>> 7670ca56
         except (OperationalError, DBAPIError, OSError) as exc:  # pragma: no cover - depends on timing
             if attempt >= max_attempts:
                 allow_sqlite_fallback = os.getenv("DB_ALLOW_SQLITE_FALLBACK", "1").lower() in {
